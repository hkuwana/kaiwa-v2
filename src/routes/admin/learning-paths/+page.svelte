--- conflicted
+++ resolved
@@ -582,13 +582,8 @@
 						<div class="grid grid-cols-3 gap-4">
 							<div class="form-control">
 								<label class="label"><span class="label-text">Target Language</span></label>
-<<<<<<< HEAD
-								<select class="select-bordered select" bind:value={transcriptLanguage}>
-									{#each LANGUAGES as lang}
-=======
 								<select class="select select-bordered" bind:value={transcriptLanguage}>
 									{#each data.languages as lang}
->>>>>>> 7b42bd37
 										<option value={lang.code}>{lang.name}</option>
 									{/each}
 								</select>
@@ -865,13 +860,8 @@
 			<div class="grid gap-6 lg:grid-cols-3">
 				<div class="form-control">
 					<label class="label"><span class="label-text">Target Language</span></label>
-<<<<<<< HEAD
-					<select class="select-bordered select" bind:value={targetLanguage}>
-						{#each LANGUAGES as lang}
-=======
 					<select class="select select-bordered" bind:value={targetLanguage}>
 						{#each data.languages as lang}
->>>>>>> 7b42bd37
 							<option value={lang.code}>{lang.name}</option>
 						{/each}
 					</select>

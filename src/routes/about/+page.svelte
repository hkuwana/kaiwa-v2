--- conflicted
+++ resolved
@@ -116,11 +116,7 @@
 					class="mb-12 text-4xl leading-tight font-light tracking-tight md:text-5xl lg:text-6xl"
 					in:fade={{ duration: 1000 }}
 				>
-<<<<<<< HEAD
-					Personalized for you
-=======
 					Personalized for you.
->>>>>>> 42aa77ed
 				</h1>
 			{/if}
 			{#if showHero2}
@@ -128,11 +124,7 @@
 					class="mb-12 text-4xl leading-tight font-light tracking-tight md:text-5xl lg:text-6xl"
 					in:fade={{ duration: 1000 }}
 				>
-<<<<<<< HEAD
-					Kaiwa helps you practice for scenarios you need
-=======
 					Kaiwa helps you speak with your loved ones.
->>>>>>> 42aa77ed
 				</h1>
 			{/if}
 		</div>
